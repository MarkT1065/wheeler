CREATE TABLE IF NOT EXISTS symbols (
    symbol TEXT PRIMARY KEY,
    price REAL DEFAULT 0.0,
    dividend REAL DEFAULT 0.0,
    ex_dividend_date DATE,
    pe_ratio REAL,
    created_at DATETIME DEFAULT CURRENT_TIMESTAMP,
    updated_at DATETIME DEFAULT CURRENT_TIMESTAMP
);

CREATE TABLE IF NOT EXISTS long_positions (
    id INTEGER PRIMARY KEY AUTOINCREMENT,
    symbol TEXT NOT NULL,
    opened DATE NOT NULL,
    closed DATE,
    shares INTEGER NOT NULL,
    buy_price REAL NOT NULL,
    exit_price REAL,
    created_at DATETIME DEFAULT CURRENT_TIMESTAMP,
    updated_at DATETIME DEFAULT CURRENT_TIMESTAMP,
    FOREIGN KEY (symbol) REFERENCES symbols(symbol)
);

-- Options table: tracks options trades (Puts and Calls)
-- Note: commission field stores TOTAL commission paid
--   - For open/expired positions: total = per_contract_rate * contracts
--   - For closed positions (buy-to-close): total = per_contract_rate * contracts * 2
CREATE TABLE IF NOT EXISTS options (
    id INTEGER PRIMARY KEY AUTOINCREMENT,
    symbol TEXT NOT NULL,
    type TEXT NOT NULL CHECK (type IN ('Put', 'Call')),
    opened DATE NOT NULL,
    closed DATE,
    strike REAL NOT NULL,
    expiration DATE NOT NULL,
    premium REAL NOT NULL,
    contracts INTEGER NOT NULL,
    exit_price REAL,
<<<<<<< HEAD
    commission REAL DEFAULT 0.0, -- Total commission (not per-contract)
=======
    commission REAL DEFAULT 0.0,
    current_price REAL,
>>>>>>> 5ad753ed
    created_at DATETIME DEFAULT CURRENT_TIMESTAMP,
    updated_at DATETIME DEFAULT CURRENT_TIMESTAMP,
    FOREIGN KEY (symbol) REFERENCES symbols(symbol)
);

CREATE TABLE IF NOT EXISTS dividends (
    id INTEGER PRIMARY KEY AUTOINCREMENT,
    symbol TEXT NOT NULL,
    received DATE NOT NULL,
    amount REAL NOT NULL,
    created_at DATETIME DEFAULT CURRENT_TIMESTAMP,
    FOREIGN KEY (symbol) REFERENCES symbols(symbol)
);

CREATE TABLE IF NOT EXISTS treasuries (
    cuspid TEXT PRIMARY KEY,
    purchased DATE NOT NULL,
    maturity DATE NOT NULL,
    amount REAL NOT NULL,
    yield REAL NOT NULL,
    buy_price REAL NOT NULL,
    current_value REAL,
    exit_price REAL,
    created_at DATETIME DEFAULT CURRENT_TIMESTAMP,
    updated_at DATETIME DEFAULT CURRENT_TIMESTAMP
);


CREATE TABLE IF NOT EXISTS settings (
    name TEXT PRIMARY KEY,
    value TEXT,
    description TEXT,
    created_at DATETIME DEFAULT CURRENT_TIMESTAMP,
    updated_at DATETIME DEFAULT CURRENT_TIMESTAMP
);

CREATE TABLE IF NOT EXISTS metrics (
    id INTEGER PRIMARY KEY AUTOINCREMENT,
    created DATETIME DEFAULT CURRENT_TIMESTAMP,
    type TEXT NOT NULL CHECK (type IN ('treasury_value', 'long_value', 'long_count', 'put_exposure', 'open_call_premium', 'open_call_count', 'open_put_premium', 'open_put_count', 'total_value')),
    value REAL NOT NULL
);

-- Insert default POLYGON_API_KEY setting
INSERT OR IGNORE INTO settings (name, value, description)
VALUES ('POLYGON_API_KEY', '', 'API key for Polygon.io stock market data integration');

-- Insert default OPTION_COMMISSION_PER_CONTRACT setting
INSERT OR IGNORE INTO settings (name, value, description)
VALUES ('OPTION_COMMISSION_PER_CONTRACT', '0.65', 'Default commission per options contract');

-- Indexes for performance
-- Note: Primary key columns automatically have indexes, so we don't need explicit indexes for:
-- symbols(symbol), treasuries(cuspid), settings(name) - they have PRIMARY KEY
-- Foreign key and commonly queried columns:
CREATE INDEX IF NOT EXISTS idx_long_positions_symbol ON long_positions(symbol);
CREATE INDEX IF NOT EXISTS idx_long_positions_opened ON long_positions(opened);
CREATE INDEX IF NOT EXISTS idx_options_symbol ON options(symbol);
CREATE INDEX IF NOT EXISTS idx_options_expiration ON options(expiration);
CREATE INDEX IF NOT EXISTS idx_options_type ON options(type);
CREATE INDEX IF NOT EXISTS idx_dividends_symbol ON dividends(symbol);
CREATE INDEX IF NOT EXISTS idx_dividends_received ON dividends(received);
CREATE INDEX IF NOT EXISTS idx_treasuries_maturity ON treasuries(maturity);
CREATE INDEX IF NOT EXISTS idx_treasuries_purchased ON treasuries(purchased);
CREATE INDEX IF NOT EXISTS idx_metrics_created ON metrics(created);
CREATE INDEX IF NOT EXISTS idx_metrics_type ON metrics(type);

-- Unique constraints to prevent duplicate business records
-- (These replace the compound primary keys while allowing easier HTTP CRUD with integer IDs)
CREATE UNIQUE INDEX IF NOT EXISTS idx_options_unique ON options(symbol, type, opened, strike, expiration, premium, contracts);
CREATE UNIQUE INDEX IF NOT EXISTS idx_dividends_unique ON dividends(symbol, received, amount);<|MERGE_RESOLUTION|>--- conflicted
+++ resolved
@@ -36,12 +36,8 @@
     premium REAL NOT NULL,
     contracts INTEGER NOT NULL,
     exit_price REAL,
-<<<<<<< HEAD
     commission REAL DEFAULT 0.0, -- Total commission (not per-contract)
-=======
-    commission REAL DEFAULT 0.0,
     current_price REAL,
->>>>>>> 5ad753ed
     created_at DATETIME DEFAULT CURRENT_TIMESTAMP,
     updated_at DATETIME DEFAULT CURRENT_TIMESTAMP,
     FOREIGN KEY (symbol) REFERENCES symbols(symbol)
